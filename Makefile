# Copyright 2015 The Prometheus Authors
# Licensed under the Apache License, Version 2.0 (the "License");
# you may not use this file except in compliance with the License.
# You may obtain a copy of the License at
#
# http://www.apache.org/licenses/LICENSE-2.0
#
# Unless required by applicable law or agreed to in writing, software
# distributed under the License is distributed on an "AS IS" BASIS,
# WITHOUT WARRANTIES OR CONDITIONS OF ANY KIND, either express or implied.
# See the License for the specific language governing permissions and
# limitations under the License.

GO           := GO15VENDOREXPERIMENT=1 go
FIRST_GOPATH := $(firstword $(subst :, ,$(shell $(GO) env GOPATH)))
PROMU        := $(FIRST_GOPATH)/bin/promu
pkgs          = $(shell $(GO) list ./... | grep -v /vendor/)

PREFIX                  ?= $(shell pwd)
BIN_DIR                 ?= $(shell pwd)
DOCKER_IMAGE_NAME       ?= prometheus
DOCKER_IMAGE_TAG        ?= $(subst /,-,$(shell git rev-parse --abbrev-ref HEAD))

ifdef DEBUG
	bindata_flags = -debug
endif


all: format build test

style:
	@echo ">> checking code style"
	@! gofmt -d $(shell find . -path ./vendor -prune -o -name '*.go' -print) | grep '^'

check_license:
	@echo ">> checking license header"
	@./scripts/check_license.sh

<<<<<<< HEAD
# TODO(fabxc): example tests temporarily removed.
test:
=======
test-short:
>>>>>>> fe11c593
	@echo ">> running short tests"
	@$(GO) test -short $(shell $(GO) list ./... | grep -v /vendor/ | grep -v examples)

test:
	@echo ">> running all tests"
	@$(GO) test $(pkgs)

format:
	@echo ">> formatting code"
	@$(GO) fmt $(pkgs)

vet:
	@echo ">> vetting code"
	@$(GO) vet $(pkgs)

build: promu
	@echo ">> building binaries"
	@$(PROMU) build --prefix $(PREFIX)

tarball: promu
	@echo ">> building release tarball"
	@$(PROMU) tarball --prefix $(PREFIX) $(BIN_DIR)

docker:
	@echo ">> building docker image"
	@docker build -t "$(DOCKER_IMAGE_NAME):$(DOCKER_IMAGE_TAG)" .

assets:
	@echo ">> writing assets"
	@$(GO) get -u github.com/jteeuwen/go-bindata/...
	@go-bindata $(bindata_flags) -pkg ui -o web/ui/bindata.go -ignore '(.*\.map|bootstrap\.js|bootstrap-theme\.css|bootstrap\.css)'  web/ui/templates/... web/ui/static/...
	@$(GO) fmt ./web/ui

promu:
	@echo ">> fetching promu"
	@GOOS=$(shell uname -s | tr A-Z a-z) \
	GOARCH=$(subst x86_64,amd64,$(patsubst i%86,386,$(shell uname -m))) \
	$(GO) get -u github.com/prometheus/promu


.PHONY: all style check_license format build test vet assets tarball docker promu<|MERGE_RESOLUTION|>--- conflicted
+++ resolved
@@ -36,14 +36,10 @@
 	@echo ">> checking license header"
 	@./scripts/check_license.sh
 
-<<<<<<< HEAD
 # TODO(fabxc): example tests temporarily removed.
-test:
-=======
 test-short:
->>>>>>> fe11c593
 	@echo ">> running short tests"
-	@$(GO) test -short $(shell $(GO) list ./... | grep -v /vendor/ | grep -v examples)
+	@$(GO) test $(shell $(GO) list ./... | grep -v /vendor/ | grep -v examples)
 
 test:
 	@echo ">> running all tests"
